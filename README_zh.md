# JVM-MCP-Server

<p align="center">
  <img src="https://img.shields.io/badge/Python-3.6+-blue.svg" alt="Python 版本">
  <img src="https://img.shields.io/badge/JDK-8+-green.svg" alt="JDK 版本">
  <img src="https://img.shields.io/badge/License-MIT-yellow.svg" alt="许可证">
</p>

[English](README.md) | [中文](README_zh.md)

[![MseeP.ai Security Assessment Badge](https://mseep.net/pr/xzq-xu-jvm-mcp-server-badge.png)](https://mseep.ai/app/xzq-xu-jvm-mcp-server)


基于JDK原生工具的轻量级JVM监控和诊断MCP（多智能体通信协议）服务器实现。为AI智能体提供强大的Java应用监控和分析能力，无需依赖Arthas等第三方工具。

## 功能特点

- **零依赖**：仅使用JDK原生工具（jps、jstack、jmap等）
- **轻量级**：与基于代理的解决方案相比，资源消耗更小
- **高兼容性**：适用于所有Java版本和平台
- **低侵入性**：不需要修改目标应用
- **高安全性**：仅使用JDK认证的工具和命令
- **远程监控**：通过SSH支持本地和远程JVM监控

## 核心能力

### 基础监控
- Java进程列表查询和识别
- JVM基础信息获取
- 内存使用情况监控
- 线程信息和堆栈分析
- 类加载统计
- 详细的类结构信息

### 高级特性
- 方法调用路径分析
- 类反编译
- 方法搜索和检查
- 方法调用监控
- 日志级别管理
- 系统资源面板

## 系统要求

- Python 3.6+
- JDK 8+
- Linux/Unix/Windows系统
- SSH访问权限（用于远程监控）

## 安装方法

### 使用 uv 安装（推荐）

```bash
# 如果尚未安装 uv，请先安装
curl -LsSf https://astral.sh/uv/install.sh | sh  # Linux/macOS
# 或者
powershell -ExecutionPolicy ByPass -c "irm https://astral.sh/uv/install.ps1 | iex"  # Windows

# 安装包
uv pip install jvm-mcp-server
```

### 使用 pip 安装

```bash
pip install jvm-mcp-server
```

### 从源码安装

```bash
# 克隆仓库
git clone https://github.com/your-repo/jvm-mcp-server.git
cd jvm-mcp-server

# 使用 uv（推荐）
uv venv  # 创建虚拟环境
uv sync  # 安装依赖

# 或者以开发模式安装
uv pip install -e .
```

## 快速开始

### 启动服务器

#### 使用 uv（推荐）

```bash
# 本地模式
uv run jvm-mcp-server

# 使用环境变量文件进行远程模式
uv run --env-file .env jvm-mcp-server

# 在指定目录下启动
uv --directory /path/to/project run --env-file .env jvm-mcp-server
```

#### 使用 uvx

```bash
# 本地模式
uvx run jvm-mcp-server

# 使用环境变量
uvx run --env-file .env jvm-mcp-server
```

#### 使用 Python 直接启动

```python
from jvm_mcp_server import JvmMcpServer

# 本地模式
server = JvmMcpServer()
server.run()

# 远程模式（通过环境变量）
# 设置 SSH_HOST, SSH_PORT, SSH_USER, SSH_PASSWORD 或 SSH_KEY
import os
os.environ['SSH_HOST'] = 'user@remote-host'
os.environ['SSH_PORT'] = '22'
server = JvmMcpServer()
server.run()
```

### 使用MCP配置

```json
{
  "mcpServers": {
    "jvm-mcp-server": {
      "command": "uv",
      "args": [
        "--directory",
        "/path/to/jvm-mcp-server",
        "run",
        "--env-file",
        "/path/to/jvm-mcp-server/.env",
        "jvm-mcp-server"
      ]
    }
  }
}
```

## 可用工具

JVM-MCP-Server提供了一套全面的JVM监控和诊断工具：

- `list_java_processes`：列出所有Java进程
- `get_thread_info`：获取特定进程的线程信息
- `get_jvm_info`：获取JVM基本信息
- `get_memory_info`：获取内存使用信息
- `get_stack_trace`：获取线程堆栈信息
- `get_class_info`：获取详细的类信息，包括结构
- `get_stack_trace_by_method`：获取方法调用路径
- `decompile_class`：反编译类源代码
- `search_method`：在类中搜索方法
- `watch_method`：监控方法调用
- `get_logger_info`：获取日志记录器信息
- `set_logger_level`：设置日志级别
- `get_dashboard`：获取系统资源面板
- `get_jcmd_output`：执行JDK jcmd命令
- `get_jstat_output`：执行JDK jstat命令

有关每个工具的详细文档，请参阅[可用工具](./doc/available_tools.md)。

## 架构设计

JVM-MCP-Server基于模块化架构构建：

1. **命令层**：封装JDK原生命令
2. **执行器层**：处理本地和远程命令执行
3. **格式化器层**：处理和格式化命令输出
4. **MCP接口**：通过FastMCP协议暴露功能

### 核心组件

<<<<<<< HEAD
- `BaseCommand`：所有命令的抽象基类
- `CommandExecutor`：命令执行接口（本地和远程）
- `OutputFormatter`：命令输出格式化接口
- `JvmMcpServer`：注册所有工具的主服务器类
=======
1. 确保运行环境中已安装Java
2. 首次运行时会自动下载Arthas工具（arthas将被下载到 ~ 目录下，可以提前下载（命名为arthas-boot.jar））
3. 需要目标Java进程的访问权限
4. 远程模式需要SSH访问权限和适当的用户权限
5. 建议在开发环境中使用，生产环境使用需谨慎评估
>>>>>>> 288524a6

## 开发状态

该项目正在积极开发中。请参阅[Native_TODO.md](Native_TODO.md)了解当前进度。

### 已完成
- 核心架构和命令框架
- 基本命令实现（jps、jstack、jmap、jinfo、jcmd、jstat）
- 类信息检索系统
- MCP工具参数类型兼容性修复

### 进行中
- 缓存机制
- 方法跟踪
- 性能监控
- 错误处理改进

## 参与贡献

欢迎贡献！请随时提交Pull Request。

1. Fork仓库
2. 创建功能分支（`git checkout -b feature/amazing-feature`）
3. 提交更改（`git commit -m '添加一些惊人的功能'`）
4. 推送到分支（`git push origin feature/amazing-feature`）
5. 开启Pull Request

## 许可证

本项目采用MIT许可证 - 详见[LICENSE](LICENSE)文件。

## 致谢

- JDK工具文档
- FastMCP协议规范
- 贡献者和测试者 <|MERGE_RESOLUTION|>--- conflicted
+++ resolved
@@ -180,18 +180,12 @@
 
 ### 核心组件
 
-<<<<<<< HEAD
+
 - `BaseCommand`：所有命令的抽象基类
 - `CommandExecutor`：命令执行接口（本地和远程）
 - `OutputFormatter`：命令输出格式化接口
 - `JvmMcpServer`：注册所有工具的主服务器类
-=======
-1. 确保运行环境中已安装Java
-2. 首次运行时会自动下载Arthas工具（arthas将被下载到 ~ 目录下，可以提前下载（命名为arthas-boot.jar））
-3. 需要目标Java进程的访问权限
-4. 远程模式需要SSH访问权限和适当的用户权限
-5. 建议在开发环境中使用，生产环境使用需谨慎评估
->>>>>>> 288524a6
+
 
 ## 开发状态
 
